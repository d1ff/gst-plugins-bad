/*
 * mpegtsbase.c -
 * Copyright (C) 2007 Alessandro Decina
 *               2010 Edward Hervey
 * Copyright (C) 2011, Hewlett-Packard Development Company, L.P.
 *  Author: Youness Alaoui <youness.alaoui@collabora.co.uk>, Collabora Ltd.
 *  Author: Sebastian Dröge <sebastian.droege@collabora.co.uk>, Collabora Ltd.
 *  Author: Edward Hervey <bilboed@bilboed.com>, Collabora Ltd.
 *
 * Authors:
 *   Alessandro Decina <alessandro@nnva.org>
 *   Zaheer Abbas Merali <zaheerabbas at merali dot org>
 *   Edward Hervey <edward.hervey@collabora.co.uk>
 *
 * This library is free software; you can redistribute it and/or
 * modify it under the terms of the GNU Library General Public
 * License as published by the Free Software Foundation; either
 * version 2 of the License, or (at your option) any later version.
 *
 * This library is distributed in the hope that it will be useful,
 * but WITHOUT ANY WARRANTY; without even the implied warranty of
 * MERCHANTABILITY or FITNESS FOR A PARTICULAR PURPOSE.  See the GNU
 * Library General Public License for more details.
 *
 * You should have received a copy of the GNU Library General Public
 * License along with this library; if not, write to the
 * Free Software Foundation, Inc., 59 Temple Place - Suite 330,
 * Boston, MA 02111-1307, USA.
 */

#ifdef HAVE_CONFIG_H
#include "config.h"
#endif

/* FIXME 0.11: suppress warnings for deprecated API such as GStaticRecMutex
 * with newer GLib versions (>= 2.31.0) */
#define GLIB_DISABLE_DEPRECATION_WARNINGS

#include <stdlib.h>
#include <string.h>

#include <glib.h>

#include <gst/gst-i18n-plugin.h>
#include "mpegtsbase.h"
#include "gstmpegdesc.h"

/* latency in mseconds */
#define TS_LATENCY 700

#define TABLE_ID_UNSET 0xFF
#define RUNNING_STATUS_RUNNING 4

GST_DEBUG_CATEGORY_STATIC (mpegts_base_debug);
#define GST_CAT_DEFAULT mpegts_base_debug

static GQuark QUARK_PROGRAMS;
static GQuark QUARK_PROGRAM_NUMBER;
static GQuark QUARK_PID;
static GQuark QUARK_PCR_PID;
static GQuark QUARK_STREAMS;
static GQuark QUARK_STREAM_TYPE;

static GstStaticPadTemplate sink_template = GST_STATIC_PAD_TEMPLATE ("sink",
    GST_PAD_SINK,
    GST_PAD_ALWAYS,
    GST_STATIC_CAPS ("video/mpegts, " "systemstream = (boolean) true ")
    );

enum
{
  ARG_0,
  /* FILL ME */
};

static void mpegts_base_set_property (GObject * object, guint prop_id,
    const GValue * value, GParamSpec * pspec);
static void mpegts_base_get_property (GObject * object, guint prop_id,
    GValue * value, GParamSpec * pspec);
static void mpegts_base_dispose (GObject * object);
static void mpegts_base_finalize (GObject * object);
static void mpegts_base_free_program (MpegTSBaseProgram * program);
static void mpegts_base_free_stream (MpegTSBaseStream * ptream);
static gboolean mpegts_base_sink_activate (GstPad * pad, GstObject * parent);
static gboolean mpegts_base_sink_activate_mode (GstPad * pad,
    GstObject * parent, GstPadMode mode, gboolean active);
static GstFlowReturn mpegts_base_chain (GstPad * pad, GstObject * parent,
    GstBuffer * buf);
static gboolean mpegts_base_sink_event (GstPad * pad, GstObject * parent,
    GstEvent * event);
static GstStateChangeReturn mpegts_base_change_state (GstElement * element,
    GstStateChange transition);

static void mpegts_base_get_tags_from_sdt (MpegTSBase * base,
    GstStructure * sdt_info);
static void mpegts_base_get_tags_from_eit (MpegTSBase * base,
    GstStructure * eit_info);

static void
_extra_init (void)
{
  QUARK_PROGRAMS = g_quark_from_string ("programs");
  QUARK_PROGRAM_NUMBER = g_quark_from_string ("program-number");
  QUARK_PID = g_quark_from_string ("pid");
  QUARK_PCR_PID = g_quark_from_string ("pcr-pid");
  QUARK_STREAMS = g_quark_from_string ("streams");
  QUARK_STREAM_TYPE = g_quark_from_string ("stream-type");
}

#define mpegts_base_parent_class parent_class
G_DEFINE_TYPE_WITH_CODE (MpegTSBase, mpegts_base, GST_TYPE_ELEMENT,
    _extra_init ());

static const guint32 crc_tab[256] = {
  0x00000000, 0x04c11db7, 0x09823b6e, 0x0d4326d9, 0x130476dc, 0x17c56b6b,
  0x1a864db2, 0x1e475005, 0x2608edb8, 0x22c9f00f, 0x2f8ad6d6, 0x2b4bcb61,
  0x350c9b64, 0x31cd86d3, 0x3c8ea00a, 0x384fbdbd, 0x4c11db70, 0x48d0c6c7,
  0x4593e01e, 0x4152fda9, 0x5f15adac, 0x5bd4b01b, 0x569796c2, 0x52568b75,
  0x6a1936c8, 0x6ed82b7f, 0x639b0da6, 0x675a1011, 0x791d4014, 0x7ddc5da3,
  0x709f7b7a, 0x745e66cd, 0x9823b6e0, 0x9ce2ab57, 0x91a18d8e, 0x95609039,
  0x8b27c03c, 0x8fe6dd8b, 0x82a5fb52, 0x8664e6e5, 0xbe2b5b58, 0xbaea46ef,
  0xb7a96036, 0xb3687d81, 0xad2f2d84, 0xa9ee3033, 0xa4ad16ea, 0xa06c0b5d,
  0xd4326d90, 0xd0f37027, 0xddb056fe, 0xd9714b49, 0xc7361b4c, 0xc3f706fb,
  0xceb42022, 0xca753d95, 0xf23a8028, 0xf6fb9d9f, 0xfbb8bb46, 0xff79a6f1,
  0xe13ef6f4, 0xe5ffeb43, 0xe8bccd9a, 0xec7dd02d, 0x34867077, 0x30476dc0,
  0x3d044b19, 0x39c556ae, 0x278206ab, 0x23431b1c, 0x2e003dc5, 0x2ac12072,
  0x128e9dcf, 0x164f8078, 0x1b0ca6a1, 0x1fcdbb16, 0x018aeb13, 0x054bf6a4,
  0x0808d07d, 0x0cc9cdca, 0x7897ab07, 0x7c56b6b0, 0x71159069, 0x75d48dde,
  0x6b93dddb, 0x6f52c06c, 0x6211e6b5, 0x66d0fb02, 0x5e9f46bf, 0x5a5e5b08,
  0x571d7dd1, 0x53dc6066, 0x4d9b3063, 0x495a2dd4, 0x44190b0d, 0x40d816ba,
  0xaca5c697, 0xa864db20, 0xa527fdf9, 0xa1e6e04e, 0xbfa1b04b, 0xbb60adfc,
  0xb6238b25, 0xb2e29692, 0x8aad2b2f, 0x8e6c3698, 0x832f1041, 0x87ee0df6,
  0x99a95df3, 0x9d684044, 0x902b669d, 0x94ea7b2a, 0xe0b41de7, 0xe4750050,
  0xe9362689, 0xedf73b3e, 0xf3b06b3b, 0xf771768c, 0xfa325055, 0xfef34de2,
  0xc6bcf05f, 0xc27dede8, 0xcf3ecb31, 0xcbffd686, 0xd5b88683, 0xd1799b34,
  0xdc3abded, 0xd8fba05a, 0x690ce0ee, 0x6dcdfd59, 0x608edb80, 0x644fc637,
  0x7a089632, 0x7ec98b85, 0x738aad5c, 0x774bb0eb, 0x4f040d56, 0x4bc510e1,
  0x46863638, 0x42472b8f, 0x5c007b8a, 0x58c1663d, 0x558240e4, 0x51435d53,
  0x251d3b9e, 0x21dc2629, 0x2c9f00f0, 0x285e1d47, 0x36194d42, 0x32d850f5,
  0x3f9b762c, 0x3b5a6b9b, 0x0315d626, 0x07d4cb91, 0x0a97ed48, 0x0e56f0ff,
  0x1011a0fa, 0x14d0bd4d, 0x19939b94, 0x1d528623, 0xf12f560e, 0xf5ee4bb9,
  0xf8ad6d60, 0xfc6c70d7, 0xe22b20d2, 0xe6ea3d65, 0xeba91bbc, 0xef68060b,
  0xd727bbb6, 0xd3e6a601, 0xdea580d8, 0xda649d6f, 0xc423cd6a, 0xc0e2d0dd,
  0xcda1f604, 0xc960ebb3, 0xbd3e8d7e, 0xb9ff90c9, 0xb4bcb610, 0xb07daba7,
  0xae3afba2, 0xaafbe615, 0xa7b8c0cc, 0xa379dd7b, 0x9b3660c6, 0x9ff77d71,
  0x92b45ba8, 0x9675461f, 0x8832161a, 0x8cf30bad, 0x81b02d74, 0x857130c3,
  0x5d8a9099, 0x594b8d2e, 0x5408abf7, 0x50c9b640, 0x4e8ee645, 0x4a4ffbf2,
  0x470cdd2b, 0x43cdc09c, 0x7b827d21, 0x7f436096, 0x7200464f, 0x76c15bf8,
  0x68860bfd, 0x6c47164a, 0x61043093, 0x65c52d24, 0x119b4be9, 0x155a565e,
  0x18197087, 0x1cd86d30, 0x029f3d35, 0x065e2082, 0x0b1d065b, 0x0fdc1bec,
  0x3793a651, 0x3352bbe6, 0x3e119d3f, 0x3ad08088, 0x2497d08d, 0x2056cd3a,
  0x2d15ebe3, 0x29d4f654, 0xc5a92679, 0xc1683bce, 0xcc2b1d17, 0xc8ea00a0,
  0xd6ad50a5, 0xd26c4d12, 0xdf2f6bcb, 0xdbee767c, 0xe3a1cbc1, 0xe760d676,
  0xea23f0af, 0xeee2ed18, 0xf0a5bd1d, 0xf464a0aa, 0xf9278673, 0xfde69bc4,
  0x89b8fd09, 0x8d79e0be, 0x803ac667, 0x84fbdbd0, 0x9abc8bd5, 0x9e7d9662,
  0x933eb0bb, 0x97ffad0c, 0xafb010b1, 0xab710d06, 0xa6322bdf, 0xa2f33668,
  0xbcb4666d, 0xb8757bda, 0xb5365d03, 0xb1f740b4
};

/* relicenced to LGPL from fluendo ts demuxer */
static guint32
mpegts_base_calc_crc32 (guint8 * data, guint datalen)
{
  gint i;
  guint32 crc = 0xffffffff;

  for (i = 0; i < datalen; i++) {
    crc = (crc << 8) ^ crc_tab[((crc >> 24) ^ *data++) & 0xff];
  }
  return crc;
}

static void
mpegts_base_class_init (MpegTSBaseClass * klass)
{
  GObjectClass *gobject_class;
  GstElementClass *element_class;

  element_class = GST_ELEMENT_CLASS (klass);
  element_class->change_state = mpegts_base_change_state;

  gst_element_class_add_pad_template (element_class,
      gst_static_pad_template_get (&sink_template));

  gobject_class = G_OBJECT_CLASS (klass);
  gobject_class->set_property = mpegts_base_set_property;
  gobject_class->get_property = mpegts_base_get_property;
  gobject_class->dispose = mpegts_base_dispose;
  gobject_class->finalize = mpegts_base_finalize;
}

static void
mpegts_base_reset (MpegTSBase * base)
{
  MpegTSBaseClass *klass = GST_MPEGTS_BASE_GET_CLASS (base);

  mpegts_packetizer_clear (base->packetizer);
  memset (base->is_pes, 0, 1024);
  memset (base->known_psi, 0, 1024);

  /* PAT */
  MPEGTS_BIT_SET (base->known_psi, 0);

  /* FIXME : Commenting the Following lines is to be in sync with the following
   * commit
   *
   * 61a885613316ce7657c36a6cd215b43f9dc67b79
   *     mpegtsparse: don't free PAT structure which may still be needed later
   */

  /* if (base->pat != NULL) */
  /*   gst_structure_free (base->pat); */
  /* base->pat = NULL; */
  /* pmt pids will be added and removed dynamically */

  gst_segment_init (&base->segment, GST_FORMAT_UNDEFINED);

  base->mode = BASE_MODE_STREAMING;
  base->seen_pat = FALSE;
  base->seek_offset = -1;

  base->upstream_live = FALSE;
  base->queried_latency = FALSE;

  base->upstream_live = FALSE;
  base->query_latency = FALSE;

  if (klass->reset)
    klass->reset (base);
}

static void
mpegts_base_init (MpegTSBase * base)
{
  base->sinkpad = gst_pad_new_from_static_template (&sink_template, "sink");
  gst_pad_set_activate_function (base->sinkpad, mpegts_base_sink_activate);
  gst_pad_set_activatemode_function (base->sinkpad,
      mpegts_base_sink_activate_mode);
  gst_pad_set_chain_function (base->sinkpad, mpegts_base_chain);
  gst_pad_set_event_function (base->sinkpad, mpegts_base_sink_event);
  gst_element_add_pad (GST_ELEMENT (base), base->sinkpad);

  base->disposed = FALSE;
  base->packetizer = mpegts_packetizer_new ();
  base->programs = g_hash_table_new_full (g_direct_hash, g_direct_equal,
      NULL, (GDestroyNotify) mpegts_base_free_program);

  base->is_pes = g_new0 (guint8, 1024);
  base->known_psi = g_new0 (guint8, 1024);
  base->program_size = sizeof (MpegTSBaseProgram);
  base->stream_size = sizeof (MpegTSBaseStream);

  mpegts_base_reset (base);
}

static void
mpegts_base_dispose (GObject * object)
{
  MpegTSBase *base = GST_MPEGTS_BASE (object);

  if (!base->disposed) {
    g_object_unref (base->packetizer);
    base->disposed = TRUE;
    g_free (base->known_psi);
    g_free (base->is_pes);
  }

  if (G_OBJECT_CLASS (parent_class)->dispose)
    G_OBJECT_CLASS (parent_class)->dispose (object);
}

static void
mpegts_base_finalize (GObject * object)
{
  MpegTSBase *base = GST_MPEGTS_BASE (object);

  if (base->pat) {
    gst_structure_free (base->pat);
    base->pat = NULL;
  }
  g_hash_table_destroy (base->programs);

  if (G_OBJECT_CLASS (parent_class)->finalize)
    G_OBJECT_CLASS (parent_class)->finalize (object);
}

static void
mpegts_base_set_property (GObject * object, guint prop_id,
    const GValue * value, GParamSpec * pspec)
{
  /* MpegTSBase *base = GST_MPEGTS_BASE (object); */

  switch (prop_id) {
    default:
      G_OBJECT_WARN_INVALID_PROPERTY_ID (object, prop_id, pspec);
  }
}

static void
mpegts_base_get_property (GObject * object, guint prop_id,
    GValue * value, GParamSpec * pspec)
{
  /* MpegTSBase *base = GST_MPEGTS_BASE (object); */

  switch (prop_id) {
    default:
      G_OBJECT_WARN_INVALID_PROPERTY_ID (object, prop_id, pspec);
  }
}

/* returns NULL if no matching descriptor found *
 * otherwise returns a descriptor that needs to *
 * be freed */
guint8 *
mpegts_get_descriptor_from_stream (MpegTSBaseStream * stream, guint8 tag)
{
  GValueArray *descriptors = NULL;
  GstStructure *stream_info = stream->stream_info;
  guint8 *retval = NULL;
  int i;

  gst_structure_get (stream_info, "descriptors", G_TYPE_VALUE_ARRAY,
      &descriptors, NULL);
  if (descriptors) {
    for (i = 0; i < descriptors->n_values; i++) {
      GValue *value = g_value_array_get_nth (descriptors, i);
      GString *desc = g_value_dup_boxed (value);
      if (DESC_TAG (desc->str) == tag) {
        retval = (guint8 *) desc->str;
        g_string_free (desc, FALSE);
        break;
      } else
        g_string_free (desc, FALSE);
    }
    g_value_array_free (descriptors);
  }
  return retval;
}

typedef struct
{
  gboolean res;
  guint16 pid;
} PIDLookup;

static void
foreach_pid_in_program (gpointer key, MpegTSBaseProgram * program,
    PIDLookup * lookup)
{
  if (!program->active)
    return;
  if (program->streams[lookup->pid])
    lookup->res = TRUE;
}

static gboolean
mpegts_pid_in_active_programs (MpegTSBase * base, guint16 pid)
{
  PIDLookup lookup;

  lookup.res = FALSE;
  lookup.pid = pid;
  g_hash_table_foreach (base->programs, (GHFunc) foreach_pid_in_program,
      &lookup);

  return lookup.res;
}

/* returns NULL if no matching descriptor found *
 * otherwise returns a descriptor that needs to *
 * be freed */
guint8 *
mpegts_get_descriptor_from_program (MpegTSBaseProgram * program, guint8 tag)
{
  GValueArray *descriptors = NULL;
  GstStructure *program_info;
  guint8 *retval = NULL;
  int i;

  if (G_UNLIKELY (program == NULL))
    return NULL;
  program_info = program->pmt_info;
  gst_structure_get (program_info, "descriptors", G_TYPE_VALUE_ARRAY,
      &descriptors, NULL);
  if (descriptors) {
    for (i = 0; i < descriptors->n_values; i++) {
      GValue *value = g_value_array_get_nth (descriptors, i);
      GString *desc = g_value_dup_boxed (value);
      if (DESC_TAG (desc->str) == tag) {
        retval = (guint8 *) desc->str;
        g_string_free (desc, FALSE);
        break;
      } else
        g_string_free (desc, FALSE);
    }
    g_value_array_free (descriptors);
  }
  return retval;
}

static MpegTSBaseProgram *
mpegts_base_new_program (MpegTSBase * base,
    gint program_number, guint16 pmt_pid)
{
  MpegTSBaseProgram *program;

  GST_DEBUG_OBJECT (base, "program_number : %d, pmt_pid : %d",
      program_number, pmt_pid);

  program = g_malloc0 (base->program_size);
  program->program_number = program_number;
  program->pmt_pid = pmt_pid;
  program->pcr_pid = G_MAXUINT16;
  program->streams = g_new0 (MpegTSBaseStream *, 0x2000);
  program->patcount = 0;

  return program;
}

MpegTSBaseProgram *
mpegts_base_add_program (MpegTSBase * base,
    gint program_number, guint16 pmt_pid)
{
  MpegTSBaseProgram *program;

  GST_DEBUG_OBJECT (base, "program_number : %d, pmt_pid : %d",
      program_number, pmt_pid);

  program = mpegts_base_new_program (base, program_number, pmt_pid);

  /* Mark the PMT PID as being a known PSI PID */
  MPEGTS_BIT_SET (base->known_psi, pmt_pid);

  g_hash_table_insert (base->programs,
      GINT_TO_POINTER (program_number), program);

  return program;
}

MpegTSBaseProgram *
mpegts_base_get_program (MpegTSBase * base, gint program_number)
{
  MpegTSBaseProgram *program;

  program = (MpegTSBaseProgram *) g_hash_table_lookup (base->programs,
      GINT_TO_POINTER ((gint) program_number));

  return program;
}

static MpegTSBaseProgram *
mpegts_base_steal_program (MpegTSBase * base, gint program_number)
{
  MpegTSBaseProgram *program;

  program = (MpegTSBaseProgram *) g_hash_table_lookup (base->programs,
      GINT_TO_POINTER ((gint) program_number));

  if (program)
    g_hash_table_steal (base->programs,
        GINT_TO_POINTER ((gint) program_number));

  return program;
}

static void
mpegts_base_free_program (MpegTSBaseProgram * program)
{
  GList *tmp;

  if (program->pmt_info)
    gst_structure_free (program->pmt_info);

  for (tmp = program->stream_list; tmp; tmp = tmp->next)
    mpegts_base_free_stream ((MpegTSBaseStream *) tmp->data);
  if (program->stream_list)
    g_list_free (program->stream_list);

  g_free (program->streams);

  if (program->tags)
    gst_tag_list_free (program->tags);

  g_free (program);
}

/* FIXME : This is being called by tsdemux::find_timestamps()
 * We need to avoid re-entrant code like that */
static gboolean
mpegts_base_stop_program (MpegTSBase * base, MpegTSBaseProgram * program)
{
  MpegTSBaseClass *klass = GST_MPEGTS_BASE_GET_CLASS (base);

  GST_DEBUG_OBJECT (base, "program_number : %d", program->program_number);

  if (klass->program_stopped)
    klass->program_stopped (base, program);

  return TRUE;
}

void
mpegts_base_remove_program (MpegTSBase * base, gint program_number)
{
  MpegTSBaseProgram *program;

  program =
      (MpegTSBaseProgram *) g_hash_table_lookup (base->programs,
      GINT_TO_POINTER (program_number));
  if (program)
    mpegts_base_stop_program (base, program);

  g_hash_table_remove (base->programs, GINT_TO_POINTER (program_number));
}

static MpegTSBaseStream *
mpegts_base_program_add_stream (MpegTSBase * base,
    MpegTSBaseProgram * program, guint16 pid, guint8 stream_type,
    GstStructure * stream_info)
{
  MpegTSBaseClass *klass = GST_MPEGTS_BASE_GET_CLASS (base);
  MpegTSBaseStream *stream;

  GST_DEBUG ("pid:0x%04x, stream_type:0x%03x, stream_info:%" GST_PTR_FORMAT,
      pid, stream_type, stream_info);

  if (G_UNLIKELY (program->streams[pid])) {
    GST_WARNING ("Stream already present !");
    return NULL;
  }

  stream = g_malloc0 (base->stream_size);
  stream->pid = pid;
  stream->stream_type = stream_type;
  stream->stream_info = stream_info;

  program->streams[pid] = stream;
  program->stream_list = g_list_append (program->stream_list, stream);

  if (klass->stream_added)
    klass->stream_added (base, stream, program);

  return stream;
}

static void
mpegts_base_free_stream (MpegTSBaseStream * stream)
{
  g_free (stream);
}

void
mpegts_base_program_remove_stream (MpegTSBase * base,
    MpegTSBaseProgram * program, guint16 pid)
{
  MpegTSBaseClass *klass;
  MpegTSBaseStream *stream = program->streams[pid];

  GST_DEBUG ("pid:0x%04x", pid);

  if (G_UNLIKELY (stream == NULL)) {
    /* Can happen if the PCR PID is the same as a audio/video PID */
    GST_DEBUG ("Stream already removed");
    return;
  }

  klass = GST_MPEGTS_BASE_GET_CLASS (base);

  /* If subclass needs it, inform it of the stream we are about to remove */
  if (klass->stream_removed)
    klass->stream_removed (base, stream);

  program->stream_list = g_list_remove_all (program->stream_list, stream);
  mpegts_base_free_stream (stream);
  program->streams[pid] = NULL;
}

/* Return TRUE if programs are equal */
static gboolean
mpegts_base_is_same_program (MpegTSBase * base, MpegTSBaseProgram * oldprogram,
    guint16 new_pmt_pid, GstStructure * new_pmt_info)
{
  guint i, nbstreams;
  guint pcr_pid;
  guint pid;
  guint stream_type;
  GstStructure *stream;
  MpegTSBaseStream *oldstream;
  gboolean sawpcrpid = FALSE;
  const GValue *new_streams;
  const GValue *value;

  if (oldprogram->pmt_pid != new_pmt_pid) {
    GST_DEBUG ("Different pmt_pid (new:0x%04x, old:0x%04x)", new_pmt_pid,
        oldprogram->pmt_pid);
    return FALSE;
  }

  gst_structure_id_get (new_pmt_info, QUARK_PCR_PID, G_TYPE_UINT, &pcr_pid,
      NULL);
  if (oldprogram->pcr_pid != pcr_pid) {
    GST_DEBUG ("Different pcr_pid (new:0x%04x, old:0x%04x)",
        pcr_pid, oldprogram->pcr_pid);
    return FALSE;
  }

  /* Check the streams */
  new_streams = gst_structure_id_get_value (new_pmt_info, QUARK_STREAMS);
  nbstreams = gst_value_list_get_size (new_streams);

  for (i = 0; i < nbstreams; ++i) {
    value = gst_value_list_get_value (new_streams, i);
    stream = g_value_get_boxed (value);

    gst_structure_id_get (stream, QUARK_PID, G_TYPE_UINT, &pid,
        QUARK_STREAM_TYPE, G_TYPE_UINT, &stream_type, NULL);
    oldstream = oldprogram->streams[pid];
    if (!oldstream) {
      GST_DEBUG ("New stream 0x%04x not present in old program", pid);
      return FALSE;
    }
    if (oldstream->stream_type != stream_type) {
      GST_DEBUG
          ("New stream 0x%04x has a different stream type (new:%d, old:%d)",
          pid, stream_type, oldstream->stream_type);
      return FALSE;
    }
    if (pid == oldprogram->pcr_pid)
      sawpcrpid = TRUE;
  }

  /* If the pcr is not shared with an existing stream, we'll have one extra stream */
  if (!sawpcrpid)
    nbstreams += 1;

  if (nbstreams != g_list_length (oldprogram->stream_list)) {
    GST_DEBUG ("Different number of streams (new:%d, old:%d)",
        nbstreams, g_list_length (oldprogram->stream_list));
    return FALSE;
  }

  GST_DEBUG ("Programs are equal");
  return TRUE;
}

static void
mpegts_base_deactivate_program (MpegTSBase * base, MpegTSBaseProgram * program)
{
  gint i, nbstreams;
  guint pid;
  GstStructure *stream;
  const GValue *streams;
  const GValue *value;
  MpegTSBaseClass *klass = GST_MPEGTS_BASE_GET_CLASS (base);

  if (G_UNLIKELY (program->active == FALSE))
    return;

  GST_DEBUG_OBJECT (base, "Deactivating PMT");

  program->active = FALSE;

  if (program->pmt_info) {
    /* Inform subclasses we're deactivating this program */
    if (klass->program_stopped)
      klass->program_stopped (base, program);

    streams = gst_structure_id_get_value (program->pmt_info, QUARK_STREAMS);
    nbstreams = gst_value_list_get_size (streams);

    for (i = 0; i < nbstreams; ++i) {
      value = gst_value_list_get_value (streams, i);
      stream = g_value_get_boxed (value);

      gst_structure_id_get (stream, QUARK_PID, G_TYPE_UINT, &pid, NULL);
      mpegts_base_program_remove_stream (base, program, (guint16) pid);

      /* Only unset the is_pes bit if the PID isn't used in any other active
       * program */
      if (!mpegts_pid_in_active_programs (base, pid))
        MPEGTS_BIT_UNSET (base->is_pes, pid);
    }

    /* remove pcr stream */
    /* FIXME : This might actually be shared with another stream ? */
    mpegts_base_program_remove_stream (base, program, program->pcr_pid);
    if (!mpegts_pid_in_active_programs (base, program->pcr_pid))
      MPEGTS_BIT_UNSET (base->is_pes, program->pcr_pid);

    GST_DEBUG ("program stream_list is now %p", program->stream_list);
  }
}

static void
mpegts_base_activate_program (MpegTSBase * base, MpegTSBaseProgram * program,
    guint16 pmt_pid, GstStructure * pmt_info, gboolean initial_program)
{
  guint i, nbstreams;
  guint pcr_pid;
  guint pid;
  guint stream_type;
  GstStructure *stream;
  const GValue *new_streams;
  const GValue *value;
  MpegTSBaseClass *klass;

  if (G_UNLIKELY (program->active))
    return;

  GST_DEBUG ("Activating program %d", program->program_number);

  gst_structure_id_get (pmt_info, QUARK_PCR_PID, G_TYPE_UINT, &pcr_pid, NULL);

  /* activate new pmt */
  if (program->pmt_info)
    gst_structure_free (program->pmt_info);

  program->pmt_info = gst_structure_copy (pmt_info);
  program->pmt_pid = pmt_pid;
  program->pcr_pid = pcr_pid;

  new_streams = gst_structure_id_get_value (pmt_info, QUARK_STREAMS);
  nbstreams = gst_value_list_get_size (new_streams);

  for (i = 0; i < nbstreams; ++i) {
    value = gst_value_list_get_value (new_streams, i);
    stream = g_value_get_boxed (value);

    gst_structure_id_get (stream, QUARK_PID, G_TYPE_UINT, &pid,
        QUARK_STREAM_TYPE, G_TYPE_UINT, &stream_type, NULL);
    MPEGTS_BIT_SET (base->is_pes, pid);
    mpegts_base_program_add_stream (base, program,
        (guint16) pid, (guint8) stream_type, stream);

  }
  /* We add the PCR pid last. If that PID is already used by one of the media
   * streams above, no new stream will be created */
  mpegts_base_program_add_stream (base, program, (guint16) pcr_pid, -1, NULL);
  MPEGTS_BIT_SET (base->is_pes, pcr_pid);

  program->active = TRUE;
  program->initial_program = initial_program;

  klass = GST_MPEGTS_BASE_GET_CLASS (base);
  if (klass->program_started != NULL)
    klass->program_started (base, program);

  GST_DEBUG_OBJECT (base, "new pmt %" GST_PTR_FORMAT, pmt_info);
}

gboolean
mpegts_base_is_psi (MpegTSBase * base, MpegTSPacketizerPacket * packet)
{
  gboolean retval = FALSE;
  guint8 *data, table_id, pointer;
  int i;
  static const guint8 si_tables[] =
      { 0x00, 0x01, 0x02, 0x03, 0x40, 0x41, 0x42, 0x46, 0x4A,
    0x4E, 0x4F, 0x50, 0x51, 0x52, 0x53, 0x54, 0x55, 0x56, 0x57, 0x58, 0x59,
    0x5A, 0x5B, 0x5C, 0x5D, 0x5E, 0x5F, 0x60, 0x61, 0x62, 0x63, 0x64, 0x65,
    0x66, 0x67, 0x68, 0x69, 0x6A, 0x6B, 0x6C, 0x6D, 0x6E, 0x6F, 0x70, 0x71,
    0x72, 0x73, 0x7E, 0x7F, TABLE_ID_UNSET
  };

  if (MPEGTS_BIT_IS_SET (base->known_psi, packet->pid))
    retval = TRUE;

  /* check if it is a pes pid */
  if (MPEGTS_BIT_IS_SET (base->is_pes, packet->pid))
    return FALSE;

  if (!retval) {
    if (packet->payload_unit_start_indicator) {
      data = packet->data;
      pointer = *data++;
      data += pointer;
      /* 'pointer' value may be invalid on malformed packet
       * so we need to avoid out of range
       */
      if (!(data < packet->data_end)) {
        GST_WARNING_OBJECT (base,
            "Wrong offset when retrieving table id: 0x%x", pointer);
        return FALSE;
      }

      table_id = *(packet->data);
      i = 0;
      while (si_tables[i] != TABLE_ID_UNSET) {
        if (G_UNLIKELY (si_tables[i] == table_id)) {
          GST_DEBUG_OBJECT (base, "Packet has table id 0x%x", table_id);
          retval = TRUE;
          break;
        }
        i++;
      }
    } else {
      MpegTSPacketizerStream *stream = (MpegTSPacketizerStream *)
          base->packetizer->streams[packet->pid];

      if (stream) {
        i = 0;
        GST_DEBUG_OBJECT (base, "section table id: 0x%x",
            stream->section_table_id);
        while (si_tables[i] != TABLE_ID_UNSET) {
          if (G_UNLIKELY (si_tables[i] == stream->section_table_id)) {
            retval = TRUE;
            break;
          }
          i++;
        }
      }
    }
  }

  GST_LOG_OBJECT (base, "Packet of pid 0x%x is psi: %d", packet->pid, retval);
  return retval;
}

static void
mpegts_base_apply_pat (MpegTSBase * base, GstStructure * pat_info)
{
  const GValue *value;
  GstStructure *old_pat;
  GstStructure *program_info;
  guint program_number;
  guint pid;
  MpegTSBaseProgram *program;
  gint i, nbprograms;
  const GValue *programs;

  GST_INFO_OBJECT (base, "PAT %" GST_PTR_FORMAT, pat_info);

  /* Applying a new PAT does two things:
   * * It adds the new programs to the list of programs this element handles
   *   and increments at the same time the number of times a program is referenced.
   *
   * * If there was a previously active PAT, It decrements the reference count
   *   of all program it used. If a program is no longer needed, it is removed.
   */

  old_pat = base->pat;
  base->pat = gst_structure_copy (pat_info);

  gst_element_post_message (GST_ELEMENT_CAST (base),
      gst_message_new_element (GST_OBJECT (base),
          gst_structure_copy (pat_info)));


  GST_LOG ("Activating new Program Association Table");
  /* activate the new table */
  programs = gst_structure_id_get_value (pat_info, QUARK_PROGRAMS);
  nbprograms = gst_value_list_get_size (programs);
  for (i = 0; i < nbprograms; ++i) {
    value = gst_value_list_get_value (programs, i);

    program_info = g_value_get_boxed (value);
    gst_structure_id_get (program_info, QUARK_PROGRAM_NUMBER, G_TYPE_UINT,
        &program_number, QUARK_PID, G_TYPE_UINT, &pid, NULL);

    program = mpegts_base_get_program (base, program_number);
    if (program) {
      /* IF the program already existed, just check if the PMT PID changed */
      if (program->pmt_pid != pid) {
        if (program->pmt_pid != G_MAXUINT16) {
          /* pmt pid changed */
          /* FIXME: when this happens it may still be pmt pid of another
           * program, so setting to False may make it go through expensive
           * path in is_psi unnecessarily */
          MPEGTS_BIT_UNSET (base->known_psi, program->pmt_pid);
        }

        program->pmt_pid = pid;
        MPEGTS_BIT_SET (base->known_psi, pid);
      }
    } else {
      /* Create a new program */
      program = mpegts_base_add_program (base, program_number, pid);
    }
    /* We mark this program as being referenced by one PAT */
    program->patcount += 1;
  }

  if (old_pat) {
    /* deactivate the old table */
    GST_LOG ("Deactivating old Program Association Table");

    programs = gst_structure_id_get_value (old_pat, QUARK_PROGRAMS);
    nbprograms = gst_value_list_get_size (programs);
    for (i = 0; i < nbprograms; ++i) {
      value = gst_value_list_get_value (programs, i);

      program_info = g_value_get_boxed (value);
      gst_structure_id_get (program_info,
          QUARK_PROGRAM_NUMBER, G_TYPE_UINT, &program_number,
          QUARK_PID, G_TYPE_UINT, &pid, NULL);

      program = mpegts_base_get_program (base, program_number);
      if (G_UNLIKELY (program == NULL)) {
        GST_DEBUG_OBJECT (base, "broken PAT, duplicated entry for program %d",
            program_number);
        continue;
      }

      if (--program->patcount > 0)
        /* the program has been referenced by the new pat, keep it */
        continue;

      GST_INFO_OBJECT (base, "PAT removing program %" GST_PTR_FORMAT,
          program_info);

      mpegts_base_deactivate_program (base, program);
      mpegts_base_remove_program (base, program_number);
      /* FIXME: when this happens it may still be pmt pid of another
       * program, so setting to False may make it go through expensive
       * path in is_psi unnecessarily */
      MPEGTS_BIT_SET (base->known_psi, pid);
      mpegts_packetizer_remove_stream (base->packetizer, pid);
    }

    gst_structure_free (old_pat);
  }
}

static void
mpegts_base_apply_pmt (MpegTSBase * base,
    guint16 pmt_pid, GstStructure * pmt_info)
{
  MpegTSBaseProgram *program, *old_program;
  guint program_number;
  gboolean initial_program = TRUE;

  /* FIXME : not so sure this is valid anymore */
  if (G_UNLIKELY (base->seen_pat == FALSE)) {
    GST_WARNING ("Got pmt without pat first. Returning");
    /* remove the stream since we won't get another PMT otherwise */
    mpegts_packetizer_remove_stream (base->packetizer, pmt_pid);
    return;
  }

  gst_structure_id_get (pmt_info, QUARK_PROGRAM_NUMBER, G_TYPE_UINT,
      &program_number, NULL);

  GST_DEBUG ("Applying PMT (program_number:%d, pid:0x%04x)",
      program_number, pmt_pid);

  /* In order for stream switching to happen properly in decodebin(2),
   * we need to first add the new pads (i.e. activate the new program)
   * before removing the old ones (i.e. deactivating the old program)
   */

  old_program = mpegts_base_get_program (base, program_number);
  if (G_UNLIKELY (old_program == NULL))
    goto no_program;

  if (G_UNLIKELY (mpegts_base_is_same_program (base, old_program, pmt_pid,
              pmt_info)))
    goto same_program;

  /* If the current program is active, this means we have a new program */
  if (old_program->active) {
    old_program = mpegts_base_steal_program (base, program_number);
    program = mpegts_base_new_program (base, program_number, pmt_pid);
    g_hash_table_insert (base->programs,
        GINT_TO_POINTER (program_number), program);

    /* Desactivate the old program */
    mpegts_base_deactivate_program (base, old_program);
    mpegts_base_free_program (old_program);
    initial_program = FALSE;
  } else
    program = old_program;

  /* First activate program */
  mpegts_base_activate_program (base, program, pmt_pid, pmt_info,
      initial_program);

  /* if (program->pmt_info) */
  /*   gst_structure_free (program->pmt_info); */
  /* program->pmt_info = NULL; */

  gst_element_post_message (GST_ELEMENT_CAST (base),
      gst_message_new_element (GST_OBJECT (base),
          gst_structure_copy (pmt_info)));

  return;

no_program:
  {
    GST_ERROR ("Attempted to apply a PMT on a program that wasn't created");
    return;
  }

same_program:
  {
    GST_DEBUG ("Not applying identical program");
    return;
  }
}

static void
mpegts_base_apply_nit (MpegTSBase * base,
    guint16 pmt_pid, GstStructure * nit_info)
{
  GST_DEBUG_OBJECT (base, "NIT %" GST_PTR_FORMAT, nit_info);

  gst_element_post_message (GST_ELEMENT_CAST (base),
      gst_message_new_element (GST_OBJECT (base),
          gst_structure_copy (nit_info)));
}

static void
mpegts_base_apply_sdt (MpegTSBase * base,
    guint16 pmt_pid, GstStructure * sdt_info)
{
  GST_DEBUG_OBJECT (base, "SDT %" GST_PTR_FORMAT, sdt_info);

  mpegts_base_get_tags_from_sdt (base, sdt_info);

  gst_element_post_message (GST_ELEMENT_CAST (base),
      gst_message_new_element (GST_OBJECT (base),
          gst_structure_copy (sdt_info)));
}

static void
mpegts_base_apply_eit (MpegTSBase * base,
    guint16 pmt_pid, GstStructure * eit_info)
{
  GST_DEBUG_OBJECT (base, "EIT %" GST_PTR_FORMAT, eit_info);

  mpegts_base_get_tags_from_eit (base, eit_info);

  gst_element_post_message (GST_ELEMENT_CAST (base),
      gst_message_new_element (GST_OBJECT (base),
          gst_structure_copy (eit_info)));
}

static void
mpegts_base_apply_tdt (MpegTSBase * base,
    guint16 tdt_pid, GstStructure * tdt_info)
{
  gst_element_post_message (GST_ELEMENT_CAST (base),
      gst_message_new_element (GST_OBJECT (base),
          gst_structure_copy (tdt_info)));

  GST_MPEGTS_BASE_GET_CLASS (base)->push_event (base,
      gst_event_new_custom (GST_EVENT_CUSTOM_DOWNSTREAM,
          gst_structure_copy (tdt_info)));
}


gboolean
mpegts_base_handle_psi (MpegTSBase * base, MpegTSPacketizerSection * section)
{
  gboolean res = TRUE;
  GstStructure *structure = NULL;

  /* table ids 0x70 - 0x73 do not have a crc */
  if (G_LIKELY (section->table_id < 0x70 || section->table_id > 0x73)) {
    GstMapInfo map;

    gst_buffer_map (section->buffer, &map, GST_MAP_READ);
    if (G_UNLIKELY (mpegts_base_calc_crc32 (map.data, map.size) != 0)) {
      gst_buffer_unmap (section->buffer, &map);
      GST_WARNING_OBJECT (base, "bad crc in psi pid 0x%x", section->pid);
      return FALSE;
    }
    gst_buffer_unmap (section->buffer, &map);
  }

  switch (section->table_id) {
    case 0x00:
      /* PAT */
      structure = mpegts_packetizer_parse_pat (base->packetizer, section);
      if (G_LIKELY (structure)) {
        mpegts_base_apply_pat (base, structure);
        if (base->seen_pat == FALSE) {
          base->seen_pat = TRUE;
          GST_DEBUG ("First PAT offset: %" G_GUINT64_FORMAT,
              GST_BUFFER_OFFSET (section->buffer));
          mpegts_packetizer_set_reference_offset (base->packetizer,
              GST_BUFFER_OFFSET (section->buffer));
        }

      } else
        res = FALSE;

      break;
    case 0x02:
      structure = mpegts_packetizer_parse_pmt (base->packetizer, section);
      if (G_LIKELY (structure))
        mpegts_base_apply_pmt (base, section->pid, structure);
      else
        res = FALSE;

      break;
    case 0x40:
      /* NIT, actual network */
    case 0x41:
      /* NIT, other network */
      structure = mpegts_packetizer_parse_nit (base->packetizer, section);
      if (G_LIKELY (structure))
        mpegts_base_apply_nit (base, section->pid, structure);
      else
        res = FALSE;

      break;
    case 0x42:
    case 0x46:
      structure = mpegts_packetizer_parse_sdt (base->packetizer, section);
      if (G_LIKELY (structure))
        mpegts_base_apply_sdt (base, section->pid, structure);
      else
        res = FALSE;
      break;
    case 0x4E:
    case 0x4F:
      /* EIT, present/following */
    case 0x50:
    case 0x51:
    case 0x52:
    case 0x53:
    case 0x54:
    case 0x55:
    case 0x56:
    case 0x57:
    case 0x58:
    case 0x59:
    case 0x5A:
    case 0x5B:
    case 0x5C:
    case 0x5D:
    case 0x5E:
    case 0x5F:
    case 0x60:
    case 0x61:
    case 0x62:
    case 0x63:
    case 0x64:
    case 0x65:
    case 0x66:
    case 0x67:
    case 0x68:
    case 0x69:
    case 0x6A:
    case 0x6B:
    case 0x6C:
    case 0x6D:
    case 0x6E:
    case 0x6F:
      /* EIT, schedule */
      structure = mpegts_packetizer_parse_eit (base->packetizer, section);
      if (G_LIKELY (structure))
        mpegts_base_apply_eit (base, section->pid, structure);
      else
        res = FALSE;
      break;
    case 0x70:
      /* TDT (Time and Date table) */
      structure = mpegts_packetizer_parse_tdt (base->packetizer, section);
      if (G_LIKELY (structure))
        mpegts_base_apply_tdt (base, section->pid, structure);
      else
        res = FALSE;
      break;
    default:
      break;
  }

  if (structure)
    gst_structure_free (structure);

  return res;
}

static void
mpegts_base_get_tags_from_sdt (MpegTSBase * base, GstStructure * sdt_info)
{
  const GValue *services;
  guint i;

  services = gst_structure_get_value (sdt_info, "services");

  for (i = 0; i < gst_value_list_get_size (services); i++) {
    const GstStructure *service;
    const gchar *sid_str;
    gchar *tmp;
    gint program_number;
    MpegTSBaseProgram *program;

    service = gst_value_get_structure (gst_value_list_get_value (services, i));

    /* get program_number from structure name
     * which looks like service-%d */
    sid_str = gst_structure_get_name (service);
    tmp = g_strstr_len (sid_str, -1, "-");
    if (!tmp)
      continue;
    program_number = atoi (++tmp);

    program = mpegts_base_get_program (base, program_number);
    if (program && !program->tags) {
      program->tags = gst_tag_list_new (GST_TAG_ARTIST,
          gst_structure_get_string (service, "name"), NULL);
    }
  }
}

static void
mpegts_base_get_tags_from_eit (MpegTSBase * base, GstStructure * eit_info)
{
  const GValue *events;
  guint i;
  guint program_number;
  MpegTSBaseProgram *program;
  gboolean present_following;

  gst_structure_get_uint (eit_info, "service-id", &program_number);
  program = mpegts_base_get_program (base, program_number);

  gst_structure_get_boolean (eit_info, "present-following", &present_following);

  if (program && present_following) {
    events = gst_structure_get_value (eit_info, "events");

    for (i = 0; i < gst_value_list_get_size (events); i++) {
      const GstStructure *event;
      const gchar *title;
      guint status;
      guint event_id;
      guint duration;

      event = gst_value_get_structure (gst_value_list_get_value (events, i));

      title = gst_structure_get_string (event, "name");
      gst_structure_get_uint (event, "event-id", &event_id);
      gst_structure_get_uint (event, "running-status", &status);

      if (title && event_id != program->event_id
          && status == RUNNING_STATUS_RUNNING) {
        gst_structure_get_uint (event, "duration", &duration);

        program->event_id = event_id;
        program->tags = gst_tag_list_new (GST_TAG_TITLE,
            title, GST_TAG_DURATION, duration * GST_SECOND, NULL);
      }
    }
  }
}

static gboolean
remove_each_program (gpointer key, MpegTSBaseProgram * program,
    MpegTSBase * base)
{
  /* First deactivate it */
  mpegts_base_deactivate_program (base, program);

  /* Then stop it */
  mpegts_base_stop_program (base, program);

  /* And tell _foreach_remove() to remove it */
  return TRUE;
}

static gboolean
gst_mpegts_base_handle_eos (MpegTSBase * base)
{
  g_hash_table_foreach_remove (base->programs, (GHRFunc) remove_each_program,
      base);

  /* finally remove  */
  return TRUE;
}

static inline void
mpegts_base_flush (MpegTSBase * base)
{
  MpegTSBaseClass *klass = GST_MPEGTS_BASE_GET_CLASS (base);

  /* Call implementation */
  if (G_UNLIKELY (klass->flush == NULL))
    GST_WARNING_OBJECT (base, "Class doesn't have a 'flush' implementation !");
  else
    klass->flush (base);
}

static gboolean
mpegts_base_sink_event (GstPad * pad, GstObject * parent, GstEvent * event)
{
  gboolean res = TRUE;
  MpegTSBase *base = GST_MPEGTS_BASE (parent);

  GST_WARNING_OBJECT (base, "Got event %s",
      gst_event_type_get_name (GST_EVENT_TYPE (event)));

  switch (GST_EVENT_TYPE (event)) {
    case GST_EVENT_SEGMENT:
    {
      gst_event_copy_segment (event, &base->segment);

      gst_event_unref (event);
<<<<<<< HEAD

      base->in_gap = GST_CLOCK_TIME_NONE;
      base->first_buf_ts = GST_CLOCK_TIME_NONE;
=======
>>>>>>> d84d9894
    }
      break;
    case GST_EVENT_EOS:
      res = gst_mpegts_base_handle_eos (base);
      gst_event_unref (event);
      break;
    case GST_EVENT_CAPS:
      /* FIXME, do something */
      gst_event_unref (event);
      break;
    case GST_EVENT_FLUSH_START:
      mpegts_packetizer_flush (base->packetizer);
      mpegts_base_flush (base);
      res = GST_MPEGTS_BASE_GET_CLASS (base)->push_event (base, event);
      gst_event_unref (event);
      break;
    case GST_EVENT_FLUSH_STOP:
      gst_segment_init (&base->segment, GST_FORMAT_UNDEFINED);
      base->seen_pat = FALSE;
      /* Passthrough */
    default:
      res = GST_MPEGTS_BASE_GET_CLASS (base)->push_event (base, event);
      gst_event_unref (event);
  }

  GST_DEBUG ("Returning %d", res);
  return res;
}

static void
query_upstream_latency (MpegTSBase * base)
{
  GstQuery *query;

  query = gst_query_new_latency ();
  if (gst_pad_peer_query (base->sinkpad, query)) {
    gst_query_parse_latency (query, &base->upstream_live, NULL, NULL);
    GST_DEBUG_OBJECT (base, "Upstream is %s",
        base->upstream_live ? "LIVE" : "NOT LIVE");
  } else
    GST_WARNING_OBJECT (base, "Failed to query upstream latency");
  gst_query_unref (query);
<<<<<<< HEAD
  base->query_latency = TRUE;
=======
  base->queried_latency = TRUE;
>>>>>>> d84d9894
}

static inline GstFlowReturn
mpegts_base_push (MpegTSBase * base, MpegTSPacketizerPacket * packet,
    MpegTSPacketizerSection * section)
{
  MpegTSBaseClass *klass = GST_MPEGTS_BASE_GET_CLASS (base);

  /* Call implementation */
  if (G_UNLIKELY (klass->push == NULL)) {
    GST_ERROR_OBJECT (base, "Class doesn't have a 'push' implementation !");
    return GST_FLOW_ERROR;
  }

  return klass->push (base, packet, section);
}

static GstFlowReturn
mpegts_base_chain (GstPad * pad, GstObject * parent, GstBuffer * buf)
{
  GstFlowReturn res = GST_FLOW_OK;
  MpegTSBase *base;
  gboolean based;
  MpegTSPacketizerPacketReturn pret;
  MpegTSPacketizer2 *packetizer;
  MpegTSPacketizerPacket packet;

  base = GST_MPEGTS_BASE (parent);
  packetizer = base->packetizer;

<<<<<<< HEAD
  if (G_UNLIKELY (base->query_latency == FALSE)) {
    query_upstream_latency (base);
  }

  if (G_UNLIKELY (!GST_CLOCK_TIME_IS_VALID (base->first_buf_ts)) &&
      GST_BUFFER_TIMESTAMP_IS_VALID (buf)) {
    base->first_buf_ts = GST_BUFFER_TIMESTAMP (buf);
    GST_DEBUG_OBJECT (base, "first buffer timestamp %" GST_TIME_FORMAT,
        GST_TIME_ARGS (base->first_buf_ts));
=======
  if (G_UNLIKELY (base->queried_latency == FALSE)) {
    query_upstream_latency (base);
>>>>>>> d84d9894
  }

  mpegts_packetizer_push (base->packetizer, buf);

  while (res == GST_FLOW_OK) {
    pret = mpegts_packetizer_next_packet (base->packetizer, &packet);

    /* If we don't have enough data, return */
    if (G_UNLIKELY (pret == PACKET_NEED_MORE))
      break;

    /* bad header, skip the packet */
    if (G_UNLIKELY (pret == PACKET_BAD))
      goto next;

    GST_DEBUG ("Got packet (buffer:%p)", packet.buffer);

    /* base PSI data */
    if (packet.payload != NULL && mpegts_base_is_psi (base, &packet)) {
      MpegTSPacketizerSection section;

      based = mpegts_packetizer_push_section (packetizer, &packet, &section);

      if (G_UNLIKELY (!based))
        /* bad section data */
        goto next;

      if (G_LIKELY (section.complete)) {
        /* section complete */
        based = mpegts_base_handle_psi (base, &section);

        GST_DEBUG ("Unreffing section buffer %p", section.buffer);
        gst_buffer_unref (section.buffer);

        if (G_UNLIKELY (!based))
          /* bad PSI table */
          goto next;
      }

      /* we need to push section packet downstream */
      res = mpegts_base_push (base, &packet, &section);
    } else if (MPEGTS_BIT_IS_SET (base->is_pes, packet.pid)) {
      /* push the packet downstream */
      res = mpegts_base_push (base, &packet, NULL);
    } else {
      gst_buffer_unref (packet.buffer);
    }

  next:
    mpegts_packetizer_clear_packet (base->packetizer, &packet);
  }

  return res;
}

static GstFlowReturn
mpegts_base_scan (MpegTSBase * base)
{
  GstFlowReturn ret;
  GstBuffer *buf;
  guint i;
  gboolean done = FALSE;
  MpegTSPacketizerPacketReturn pret;
  gint64 tmpval;
  guint64 upstream_size, seek_pos;
  GstFormat format;
  guint initial_pcr_seen;

  GST_DEBUG ("Scanning for initial sync point");

  /* Find initial sync point and at least 5 PCR values */
  for (i = 0; i < 10 && !done; i++) {
    GST_DEBUG ("Grabbing %d => %d", i * 65536, 65536);

<<<<<<< HEAD
    buf = NULL;
    ret = gst_pad_pull_range (base->sinkpad, i * 50 * MPEGTS_MAX_PACKETSIZE,
        50 * MPEGTS_MAX_PACKETSIZE, &buf);
=======
    ret = gst_pad_pull_range (base->sinkpad, i * 65536, 65536, &buf);
>>>>>>> d84d9894
    if (G_UNLIKELY (ret != GST_FLOW_OK))
      goto beach;

    /* Push to packetizer */
    mpegts_packetizer_push (base->packetizer, buf);

    if (mpegts_packetizer_has_packets (base->packetizer)) {
      if (base->seek_offset == -1) {
        /* Mark the initial sync point and remember the packetsize */
        base->seek_offset = base->packetizer->offset;
        GST_DEBUG ("Sync point is now %" G_GUINT64_FORMAT, base->seek_offset);
        base->packetsize = base->packetizer->packet_size;
      }
      while (1) {
        /* Eat up all packets */
        pret = mpegts_packetizer_process_next_packet (base->packetizer);
        if (pret == PACKET_NEED_MORE)
          break;
        if (pret != PACKET_BAD &&
            mpegts_packetizer_get_seen_pcr (base->packetizer) >= 5) {
          GST_DEBUG ("Got enough initial PCR");
          done = TRUE;
          break;
        }
      }
    }
  }

  initial_pcr_seen = mpegts_packetizer_get_seen_pcr (base->packetizer);
  if (G_UNLIKELY (initial_pcr_seen == 0))
    goto no_initial_pcr;
  GST_DEBUG ("Seen %d initial PCR", initial_pcr_seen);

  /* Now send data from the end */
  mpegts_packetizer_clear (base->packetizer);

  /* Get the size of upstream */
  format = GST_FORMAT_BYTES;
  if (!gst_pad_query_peer_duration (base->sinkpad, &format, &tmpval))
    goto beach;
  upstream_size = tmpval;
  done = FALSE;

  /* Find last PCR value */
  for (seek_pos = MAX (0, upstream_size - 655360);
      seek_pos < upstream_size && !done; seek_pos += 65536) {
    GST_DEBUG ("Grabbing %" G_GUINT64_FORMAT " => %d", seek_pos, 65536);

    ret = gst_pad_pull_range (base->sinkpad, seek_pos, 65536, &buf);
    if (G_UNLIKELY (ret != GST_FLOW_OK))
      goto beach;

    /* Push to packetizer */
    mpegts_packetizer_push (base->packetizer, buf);

    if (mpegts_packetizer_has_packets (base->packetizer)) {
      while (1) {
        /* Eat up all packets */
        pret = mpegts_packetizer_process_next_packet (base->packetizer);
        if (pret == PACKET_NEED_MORE)
          break;
        if (pret != PACKET_BAD &&
            mpegts_packetizer_get_seen_pcr (base->packetizer) >
            initial_pcr_seen) {
          GST_DEBUG ("Got last PCR");
          done = TRUE;
          break;
        }
      }
    }
  }

beach:
  GST_DEBUG ("Returning %s", gst_flow_get_name (ret));
  mpegts_packetizer_clear (base->packetizer);
  return ret;

no_initial_pcr:
  mpegts_packetizer_clear (base->packetizer);
  GST_WARNING_OBJECT (base, "Couldn't find any PCR within the first %d bytes",
      10 * 65536);
  return GST_FLOW_ERROR;
}


static void
mpegts_base_loop (MpegTSBase * base)
{
  GstFlowReturn ret = GST_FLOW_ERROR;

  switch (base->mode) {
    case BASE_MODE_SCANNING:
      /* Find first sync point */
      ret = mpegts_base_scan (base);
      if (G_UNLIKELY (ret != GST_FLOW_OK))
        goto error;
      base->mode = BASE_MODE_STREAMING;
      GST_DEBUG ("Changing to Streaming");
      break;
    case BASE_MODE_SEEKING:
      /* FIXME : unclear if we still need mode_seeking... */
      base->mode = BASE_MODE_STREAMING;
      break;
    case BASE_MODE_STREAMING:
    {
      GstBuffer *buf = NULL;

      GST_DEBUG ("Pulling data from %" G_GUINT64_FORMAT, base->seek_offset);

      ret = gst_pad_pull_range (base->sinkpad, base->seek_offset,
          100 * base->packetsize, &buf);
      if (G_UNLIKELY (ret != GST_FLOW_OK))
        goto error;
      base->seek_offset += gst_buffer_get_size (buf);
      ret = mpegts_base_chain (base->sinkpad, GST_OBJECT_CAST (base), buf);
      if (G_UNLIKELY (ret != GST_FLOW_OK))
        goto error;
    }
      break;
    case BASE_MODE_PUSHING:
      GST_WARNING ("wrong BASE_MODE_PUSHING mode in pull loop");
      break;
  }

  return;

error:
  {
    const gchar *reason = gst_flow_get_name (ret);

    GST_DEBUG_OBJECT (base, "Pausing task, reason %s", reason);
<<<<<<< HEAD
    if (ret == GST_FLOW_EOS)
      GST_MPEGTS_BASE_GET_CLASS (base)->push_event (base, gst_event_new_eos ());
    else if (ret == GST_FLOW_NOT_LINKED || ret < GST_FLOW_EOS) {
=======
    if (ret == GST_FLOW_UNEXPECTED) {
      /* Push EOS downstream */
      if (!GST_MPEGTS_BASE_GET_CLASS (base)->push_event (base,
              gst_event_new_eos ())) {
        /* If that failed, emit an error so the pipeline can be stopped */
        GST_ELEMENT_ERROR (base, STREAM, DEMUX, (NULL),
            ("got eos but no streams (yet)"));

      }
    } else if (ret == GST_FLOW_NOT_LINKED || ret < GST_FLOW_UNEXPECTED) {
>>>>>>> d84d9894
      GST_ELEMENT_ERROR (base, STREAM, FAILED,
          (_("Internal data stream error.")),
          ("stream stopped, reason %s", reason));
      GST_MPEGTS_BASE_GET_CLASS (base)->push_event (base, gst_event_new_eos ());
    }
    gst_pad_pause_task (base->sinkpad);
  }
}


gboolean
mpegts_base_handle_seek_event (MpegTSBase * base, GstPad * pad,
    GstEvent * event)
{
  MpegTSBaseClass *klass = GST_MPEGTS_BASE_GET_CLASS (base);
  GstFlowReturn ret = GST_FLOW_ERROR;
  gdouble rate;
  gboolean flush;
  GstFormat format;
  GstSeekFlags flags;
  GstSeekType start_type, stop_type;
  gint64 start, stop;

  gst_event_parse_seek (event, &rate, &format, &flags, &start_type, &start,
      &stop_type, &stop);

  if (format != GST_FORMAT_TIME)
    return FALSE;

  /* First try if upstream supports seeking in TIME format */
  if (gst_pad_push_event (base->sinkpad, gst_event_ref (event))) {
    GST_DEBUG ("upstream handled SEEK event");
    gst_event_unref (event);
    return TRUE;
  }

  GST_DEBUG ("seek event, rate: %f start: %" GST_TIME_FORMAT
      " stop: %" GST_TIME_FORMAT, rate, GST_TIME_ARGS (start),
      GST_TIME_ARGS (stop));

  flush = flags & GST_SEEK_FLAG_FLUSH;

  if (base->mode == BASE_MODE_PUSHING) {
    /* FIXME : Actually ... it is supported, we just need to convert
     * the seek event to BYTES */
    GST_ERROR ("seeking in push mode not supported");
    goto push_mode;
  }

  /* stop streaming, either by flushing or by pausing the task */
  base->mode = BASE_MODE_SEEKING;
  if (flush) {
    GST_DEBUG_OBJECT (base, "sending flush start");
    gst_pad_push_event (base->sinkpad, gst_event_new_flush_start ());
    GST_MPEGTS_BASE_GET_CLASS (base)->push_event (base,
        gst_event_new_flush_start ());
  } else
    gst_pad_pause_task (base->sinkpad);

  /* wait for streaming to finish */
  GST_PAD_STREAM_LOCK (base->sinkpad);

  if (flush) {
    /* send a FLUSH_STOP for the sinkpad, since we need data for seeking */
    GST_DEBUG_OBJECT (base, "sending flush stop");
<<<<<<< HEAD
    gst_pad_push_event (base->sinkpad, gst_event_new_flush_stop (TRUE));
=======
    gst_pad_push_event (base->sinkpad, gst_event_new_flush_stop ());
    /* And actually flush our pending data */
    mpegts_base_flush (base);
    mpegts_packetizer_flush (base->packetizer);
>>>>>>> d84d9894
  }

  if (flags & (GST_SEEK_FLAG_SEGMENT | GST_SEEK_FLAG_SKIP)) {
    GST_WARNING ("seek flags 0x%x are not supported", (int) flags);
    goto done;
  }


  if (format == GST_FORMAT_TIME) {
    /* If the subclass can seek, do that */
    if (klass->seek) {
      ret = klass->seek (base, event);
      if (G_UNLIKELY (ret != GST_FLOW_OK)) {
        GST_WARNING ("seeking failed %s", gst_flow_get_name (ret));
      }
    } else {
      GST_WARNING ("subclass has no seek implementation");
    }
  }

  if (flush) {
    /* if we sent a FLUSH_START, we now send a FLUSH_STOP */
    GST_DEBUG_OBJECT (base, "sending flush stop");
    //gst_pad_push_event (base->sinkpad, gst_event_new_flush_stop ());
    GST_MPEGTS_BASE_GET_CLASS (base)->push_event (base,
        gst_event_new_flush_stop (TRUE));
  }
  //else
done:
  gst_pad_start_task (base->sinkpad, (GstTaskFunction) mpegts_base_loop, base);
push_mode:
  GST_PAD_STREAM_UNLOCK (base->sinkpad);
  return ret == GST_FLOW_OK;
}


static gboolean
mpegts_base_sink_activate (GstPad * sinkpad, GstObject * parent)
{
  GstQuery *query;
  gboolean pull_mode;

  query = gst_query_new_scheduling ();

  if (!gst_pad_peer_query (sinkpad, query)) {
    gst_query_unref (query);
    goto activate_push;
  }

<<<<<<< HEAD
  pull_mode = gst_query_has_scheduling_mode (query, GST_PAD_MODE_PULL);
  gst_query_unref (query);

  if (!pull_mode)
    goto activate_push;

  GST_DEBUG_OBJECT (sinkpad, "activating pull");
  return gst_pad_activate_mode (sinkpad, GST_PAD_MODE_PULL, TRUE);

activate_push:
  {
    GST_DEBUG_OBJECT (sinkpad, "activating push");
    return gst_pad_activate_mode (sinkpad, GST_PAD_MODE_PUSH, TRUE);
  }
=======
static gboolean
mpegts_base_sink_activate_pull (GstPad * pad, gboolean active)
{
  MpegTSBase *base = GST_MPEGTS_BASE (GST_OBJECT_PARENT (pad));
  if (active) {
    base->mode = BASE_MODE_SCANNING;
    base->packetizer->calculate_offset = TRUE;
    return gst_pad_start_task (pad, (GstTaskFunction) mpegts_base_loop, base);
  } else
    return gst_pad_stop_task (pad);
>>>>>>> d84d9894
}

static gboolean
mpegts_base_sink_activate_mode (GstPad * pad, GstObject * parent,
    GstPadMode mode, gboolean active)
{
<<<<<<< HEAD
  gboolean res;
  MpegTSBase *base = GST_MPEGTS_BASE (parent);
=======
  MpegTSBase *base = GST_MPEGTS_BASE (GST_OBJECT_PARENT (pad));
  base->mode = BASE_MODE_PUSHING;
  base->packetizer->calculate_skew = TRUE;
  return TRUE;
}
>>>>>>> d84d9894

  switch (mode) {
    case GST_PAD_MODE_PUSH:
      base->mode = BASE_MODE_PUSHING;
      res = TRUE;
      break;
    case GST_PAD_MODE_PULL:
      if (active) {
        base->mode = BASE_MODE_SCANNING;
        res =
            gst_pad_start_task (pad, (GstTaskFunction) mpegts_base_loop, base);
      } else
        res = gst_pad_stop_task (pad);
      break;
    default:
      res = FALSE;
      break;
  }
  return res;
}

static GstStateChangeReturn
mpegts_base_change_state (GstElement * element, GstStateChange transition)
{
  MpegTSBase *base;
  GstStateChangeReturn ret;

  base = GST_MPEGTS_BASE (element);
  ret = GST_ELEMENT_CLASS (parent_class)->change_state (element, transition);

  switch (transition) {
    case GST_STATE_CHANGE_PAUSED_TO_READY:
      mpegts_base_reset (base);
      if (base->mode != BASE_MODE_PUSHING)
        base->mode = BASE_MODE_SCANNING;
      break;
    default:
      break;
  }

  return ret;
}

gboolean
gst_mpegtsbase_plugin_init (GstPlugin * plugin)
{
  GST_DEBUG_CATEGORY_INIT (mpegts_base_debug, "mpegtsbase", 0,
      "MPEG transport stream base class");

  gst_mpegtsdesc_init_debug ();

  return TRUE;
}<|MERGE_RESOLUTION|>--- conflicted
+++ resolved
@@ -1294,17 +1294,9 @@
 
   switch (GST_EVENT_TYPE (event)) {
     case GST_EVENT_SEGMENT:
-    {
       gst_event_copy_segment (event, &base->segment);
 
       gst_event_unref (event);
-<<<<<<< HEAD
-
-      base->in_gap = GST_CLOCK_TIME_NONE;
-      base->first_buf_ts = GST_CLOCK_TIME_NONE;
-=======
->>>>>>> d84d9894
-    }
       break;
     case GST_EVENT_EOS:
       res = gst_mpegts_base_handle_eos (base);
@@ -1346,11 +1338,7 @@
   } else
     GST_WARNING_OBJECT (base, "Failed to query upstream latency");
   gst_query_unref (query);
-<<<<<<< HEAD
-  base->query_latency = TRUE;
-=======
   base->queried_latency = TRUE;
->>>>>>> d84d9894
 }
 
 static inline GstFlowReturn
@@ -1381,20 +1369,8 @@
   base = GST_MPEGTS_BASE (parent);
   packetizer = base->packetizer;
 
-<<<<<<< HEAD
-  if (G_UNLIKELY (base->query_latency == FALSE)) {
-    query_upstream_latency (base);
-  }
-
-  if (G_UNLIKELY (!GST_CLOCK_TIME_IS_VALID (base->first_buf_ts)) &&
-      GST_BUFFER_TIMESTAMP_IS_VALID (buf)) {
-    base->first_buf_ts = GST_BUFFER_TIMESTAMP (buf);
-    GST_DEBUG_OBJECT (base, "first buffer timestamp %" GST_TIME_FORMAT,
-        GST_TIME_ARGS (base->first_buf_ts));
-=======
   if (G_UNLIKELY (base->queried_latency == FALSE)) {
     query_upstream_latency (base);
->>>>>>> d84d9894
   }
 
   mpegts_packetizer_push (base->packetizer, buf);
@@ -1469,13 +1445,7 @@
   for (i = 0; i < 10 && !done; i++) {
     GST_DEBUG ("Grabbing %d => %d", i * 65536, 65536);
 
-<<<<<<< HEAD
-    buf = NULL;
-    ret = gst_pad_pull_range (base->sinkpad, i * 50 * MPEGTS_MAX_PACKETSIZE,
-        50 * MPEGTS_MAX_PACKETSIZE, &buf);
-=======
     ret = gst_pad_pull_range (base->sinkpad, i * 65536, 65536, &buf);
->>>>>>> d84d9894
     if (G_UNLIKELY (ret != GST_FLOW_OK))
       goto beach;
 
@@ -1607,12 +1577,7 @@
     const gchar *reason = gst_flow_get_name (ret);
 
     GST_DEBUG_OBJECT (base, "Pausing task, reason %s", reason);
-<<<<<<< HEAD
-    if (ret == GST_FLOW_EOS)
-      GST_MPEGTS_BASE_GET_CLASS (base)->push_event (base, gst_event_new_eos ());
-    else if (ret == GST_FLOW_NOT_LINKED || ret < GST_FLOW_EOS) {
-=======
-    if (ret == GST_FLOW_UNEXPECTED) {
+    if (ret == GST_FLOW_EOS) {
       /* Push EOS downstream */
       if (!GST_MPEGTS_BASE_GET_CLASS (base)->push_event (base,
               gst_event_new_eos ())) {
@@ -1621,8 +1586,7 @@
             ("got eos but no streams (yet)"));
 
       }
-    } else if (ret == GST_FLOW_NOT_LINKED || ret < GST_FLOW_UNEXPECTED) {
->>>>>>> d84d9894
+    } else if (ret == GST_FLOW_NOT_LINKED || ret < GST_FLOW_EOS) {
       GST_ELEMENT_ERROR (base, STREAM, FAILED,
           (_("Internal data stream error.")),
           ("stream stopped, reason %s", reason));
@@ -1688,14 +1652,10 @@
   if (flush) {
     /* send a FLUSH_STOP for the sinkpad, since we need data for seeking */
     GST_DEBUG_OBJECT (base, "sending flush stop");
-<<<<<<< HEAD
     gst_pad_push_event (base->sinkpad, gst_event_new_flush_stop (TRUE));
-=======
-    gst_pad_push_event (base->sinkpad, gst_event_new_flush_stop ());
     /* And actually flush our pending data */
     mpegts_base_flush (base);
     mpegts_packetizer_flush (base->packetizer);
->>>>>>> d84d9894
   }
 
   if (flags & (GST_SEEK_FLAG_SEGMENT | GST_SEEK_FLAG_SKIP)) {
@@ -1745,7 +1705,6 @@
     goto activate_push;
   }
 
-<<<<<<< HEAD
   pull_mode = gst_query_has_scheduling_mode (query, GST_PAD_MODE_PULL);
   gst_query_unref (query);
 
@@ -1760,43 +1719,25 @@
     GST_DEBUG_OBJECT (sinkpad, "activating push");
     return gst_pad_activate_mode (sinkpad, GST_PAD_MODE_PUSH, TRUE);
   }
-=======
-static gboolean
-mpegts_base_sink_activate_pull (GstPad * pad, gboolean active)
-{
-  MpegTSBase *base = GST_MPEGTS_BASE (GST_OBJECT_PARENT (pad));
-  if (active) {
-    base->mode = BASE_MODE_SCANNING;
-    base->packetizer->calculate_offset = TRUE;
-    return gst_pad_start_task (pad, (GstTaskFunction) mpegts_base_loop, base);
-  } else
-    return gst_pad_stop_task (pad);
->>>>>>> d84d9894
 }
 
 static gboolean
 mpegts_base_sink_activate_mode (GstPad * pad, GstObject * parent,
     GstPadMode mode, gboolean active)
 {
-<<<<<<< HEAD
   gboolean res;
   MpegTSBase *base = GST_MPEGTS_BASE (parent);
-=======
-  MpegTSBase *base = GST_MPEGTS_BASE (GST_OBJECT_PARENT (pad));
-  base->mode = BASE_MODE_PUSHING;
-  base->packetizer->calculate_skew = TRUE;
-  return TRUE;
-}
->>>>>>> d84d9894
 
   switch (mode) {
     case GST_PAD_MODE_PUSH:
       base->mode = BASE_MODE_PUSHING;
+      base->packetizer->calculate_skew = TRUE;
       res = TRUE;
       break;
     case GST_PAD_MODE_PULL:
       if (active) {
         base->mode = BASE_MODE_SCANNING;
+        base->packetizer->calculate_offset = TRUE;
         res =
             gst_pad_start_task (pad, (GstTaskFunction) mpegts_base_loop, base);
       } else
