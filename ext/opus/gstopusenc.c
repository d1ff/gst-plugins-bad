--- conflicted
+++ resolved
@@ -142,44 +142,31 @@
     GstBuffer * buf);
 static GstFlowReturn gst_opus_enc_pre_push (GstAudioEncoder * benc,
     GstBuffer ** buffer);
-<<<<<<< HEAD
-=======
 static gint64 gst_opus_enc_get_latency (GstOpusEnc * enc);
 
 static GstFlowReturn gst_opus_enc_encode (GstOpusEnc * enc, GstBuffer * buffer);
->>>>>>> fefa1df8
 
 static GstFlowReturn gst_opus_enc_encode (GstOpusEnc * enc, GstBuffer * buf);
 static gint64 gst_opus_enc_get_latency (GstOpusEnc * enc);
 
-<<<<<<< HEAD
 #define gst_opus_enc_parent_class parent_class
 G_DEFINE_TYPE_WITH_CODE (GstOpusEnc, gst_opus_enc, GST_TYPE_AUDIO_ENCODER,
     G_IMPLEMENT_INTERFACE (GST_TYPE_TAG_SETTER, NULL);
     G_IMPLEMENT_INTERFACE (GST_TYPE_PRESET, NULL));
-=======
-  g_type_add_interface_static (opusenc_type, GST_TYPE_TAG_SETTER,
-      &tag_setter_info);
-  g_type_add_interface_static (opusenc_type, GST_TYPE_PRESET,
-      &preset_interface_info);
-
-  GST_DEBUG_CATEGORY_INIT (opusenc_debug, "opusenc", 0, "Opus encoder");
-}
-
-GST_BOILERPLATE_FULL (GstOpusEnc, gst_opus_enc, GstAudioEncoder,
-    GST_TYPE_AUDIO_ENCODER, gst_opus_enc_setup_interfaces);
->>>>>>> fefa1df8
 
 static void
 gst_opus_enc_class_init (GstOpusEncClass * klass)
 {
   GObjectClass *gobject_class;
-  GstElementClass *element_class;
+  GstElementClass *gstelement_class;
   GstAudioEncoderClass *base_class;
 
   gobject_class = (GObjectClass *) klass;
-  element_class = (GstElementClass *) klass;
+  gstelement_class = (GstElementClass *) klass;
   base_class = (GstAudioEncoderClass *) klass;
+
+  gobject_class->set_property = gst_opus_enc_set_property;
+  gobject_class->get_property = gst_opus_enc_get_property;
 
   gst_element_class_add_pad_template (element_class,
       gst_static_pad_template_get (&src_factory));
@@ -189,31 +176,6 @@
       "Codec/Encoder/Audio",
       "Encodes audio in Opus format",
       "Sebastian Dröge <sebastian.droege@collabora.co.uk>");
-<<<<<<< HEAD
-
-  base_class->start = GST_DEBUG_FUNCPTR (gst_opus_enc_start);
-  base_class->stop = GST_DEBUG_FUNCPTR (gst_opus_enc_stop);
-  base_class->set_format = GST_DEBUG_FUNCPTR (gst_opus_enc_set_format);
-  base_class->handle_frame = GST_DEBUG_FUNCPTR (gst_opus_enc_handle_frame);
-  base_class->pre_push = GST_DEBUG_FUNCPTR (gst_opus_enc_pre_push);
-  base_class->event = GST_DEBUG_FUNCPTR (gst_opus_enc_sink_event);
-=======
-}
-
-static void
-gst_opus_enc_class_init (GstOpusEncClass * klass)
-{
-  GObjectClass *gobject_class;
-  GstElementClass *gstelement_class;
-  GstAudioEncoderClass *base_class;
-
-  gobject_class = (GObjectClass *) klass;
-  gstelement_class = (GstElementClass *) klass;
-  base_class = (GstAudioEncoderClass *) klass;
->>>>>>> fefa1df8
-
-  gobject_class->set_property = gst_opus_enc_set_property;
-  gobject_class->get_property = gst_opus_enc_get_property;
 
   base_class->start = GST_DEBUG_FUNCPTR (gst_opus_enc_start);
   base_class->stop = GST_DEBUG_FUNCPTR (gst_opus_enc_stop);
@@ -265,11 +227,8 @@
           G_PARAM_READWRITE | G_PARAM_STATIC_STRINGS));
 
   gobject_class->finalize = GST_DEBUG_FUNCPTR (gst_opus_enc_finalize);
-<<<<<<< HEAD
 
   GST_DEBUG_CATEGORY_INIT (opusenc_debug, "opusenc", 0, "Opus encoder");
-=======
->>>>>>> fefa1df8
 }
 
 static void
@@ -279,16 +238,11 @@
 
   enc = GST_OPUS_ENC (object);
 
-<<<<<<< HEAD
-  GST_DEBUG_OBJECT (enc, "finalize");
-=======
->>>>>>> fefa1df8
   G_OBJECT_CLASS (parent_class)->finalize (object);
 }
 
 static void
-<<<<<<< HEAD
-gst_opus_enc_init (GstOpusEnc * enc)
+gst_opus_enc_init (GstOpusEnc * enc, GstOpusEncClass * klass)
 {
   GstAudioEncoder *benc = GST_AUDIO_ENCODER (enc);
 
@@ -319,7 +273,7 @@
   GstOpusEnc *enc = GST_OPUS_ENC (benc);
 
   GST_DEBUG_OBJECT (enc, "start");
-  enc->tags = gst_tag_list_new_empty ();
+  enc->tags = gst_tag_list_new ();
   enc->header_sent = FALSE;
   return TRUE;
 }
@@ -343,6 +297,15 @@
   return TRUE;
 }
 
+static gint64
+gst_opus_enc_get_latency (GstOpusEnc * enc)
+{
+  gint64 latency = gst_util_uint64_scale (enc->frame_samples, GST_SECOND,
+      enc->sample_rate);
+  GST_DEBUG_OBJECT (enc, "Latency: %" GST_TIME_FORMAT, GST_TIME_ARGS (latency));
+  return latency;
+}
+
 static gint
 gst_opus_enc_get_frame_samples (GstOpusEnc * enc)
 {
@@ -391,7 +354,6 @@
     opus_encoder_destroy (enc->state);
     enc->state = NULL;
   }
-
   if (!gst_opus_enc_setup (enc))
     return FALSE;
 
@@ -400,79 +362,15 @@
   /* feedback to base class */
   gst_audio_encoder_set_latency (benc,
       gst_opus_enc_get_latency (enc), gst_opus_enc_get_latency (enc));
-
   gst_audio_encoder_set_frame_samples_min (benc,
       enc->frame_samples * enc->n_channels * 2);
   gst_audio_encoder_set_frame_samples_max (benc,
       enc->frame_samples * enc->n_channels * 2);
   gst_audio_encoder_set_frame_max (benc, 0);
-=======
-gst_opus_enc_init (GstOpusEnc * enc, GstOpusEncClass * klass)
-{
-  GstAudioEncoder *benc = GST_AUDIO_ENCODER (enc);
-
-  GST_DEBUG_OBJECT (enc, "init");
-
-  enc->n_channels = -1;
-  enc->sample_rate = -1;
-  enc->frame_samples = 0;
-
-  enc->bitrate = DEFAULT_BITRATE;
-  enc->bandwidth = DEFAULT_BANDWIDTH;
-  enc->frame_size = DEFAULT_FRAMESIZE;
-  enc->cbr = DEFAULT_CBR;
-  enc->constrained_vbr = DEFAULT_CONSTRAINED_VBR;
-  enc->complexity = DEFAULT_COMPLEXITY;
-  enc->inband_fec = DEFAULT_INBAND_FEC;
-  enc->dtx = DEFAULT_DTX;
-  enc->packet_loss_percentage = DEFAULT_PACKET_LOSS_PERCENT;
-
-  /* arrange granulepos marking (and required perfect ts) */
-  gst_audio_encoder_set_mark_granule (benc, TRUE);
-  gst_audio_encoder_set_perfect_timestamp (benc, TRUE);
-}
-
-static gboolean
-gst_opus_enc_start (GstAudioEncoder * benc)
-{
-  GstOpusEnc *enc = GST_OPUS_ENC (benc);
-
-  GST_DEBUG_OBJECT (enc, "start");
-  enc->tags = gst_tag_list_new ();
-  enc->header_sent = FALSE;
+
   return TRUE;
 }
 
-static gboolean
-gst_opus_enc_stop (GstAudioEncoder * benc)
-{
-  GstOpusEnc *enc = GST_OPUS_ENC (benc);
-
-  GST_DEBUG_OBJECT (enc, "stop");
-  enc->header_sent = FALSE;
-  if (enc->state) {
-    opus_encoder_destroy (enc->state);
-    enc->state = NULL;
-  }
-  gst_tag_list_free (enc->tags);
-  enc->tags = NULL;
-  g_slist_foreach (enc->headers, (GFunc) gst_buffer_unref, NULL);
-  enc->headers = NULL;
->>>>>>> fefa1df8
-
-  return TRUE;
-}
-
-static gint64
-gst_opus_enc_get_latency (GstOpusEnc * enc)
-{
-  gint64 latency = gst_util_uint64_scale (enc->frame_samples, GST_SECOND,
-      enc->sample_rate);
-  GST_DEBUG_OBJECT (enc, "Latency: %" GST_TIME_FORMAT, GST_TIME_ARGS (latency));
-  return latency;
-}
-
-<<<<<<< HEAD
 static GstBuffer *
 gst_opus_enc_create_id_buffer (GstOpusEnc * enc)
 {
@@ -492,92 +390,6 @@
 
   buffer = gst_byte_writer_reset_and_get_buffer (&bw);
 
-=======
-static gint
-gst_opus_enc_get_frame_samples (GstOpusEnc * enc)
-{
-  gint frame_samples = 0;
-  switch (enc->frame_size) {
-    case 2:
-      frame_samples = enc->sample_rate / 400;
-      break;
-    case 5:
-      frame_samples = enc->sample_rate / 200;
-      break;
-    case 10:
-      frame_samples = enc->sample_rate / 100;
-      break;
-    case 20:
-      frame_samples = enc->sample_rate / 50;
-      break;
-    case 40:
-      frame_samples = enc->sample_rate / 25;
-      break;
-    case 60:
-      frame_samples = 3 * enc->sample_rate / 50;
-      break;
-    default:
-      GST_WARNING_OBJECT (enc, "Unsupported frame size: %d", enc->frame_size);
-      frame_samples = 0;
-      break;
-  }
-  return frame_samples;
-}
-
-static gboolean
-gst_opus_enc_set_format (GstAudioEncoder * benc, GstAudioInfo * info)
-{
-  GstOpusEnc *enc;
-
-  enc = GST_OPUS_ENC (benc);
-
-  enc->n_channels = GST_AUDIO_INFO_CHANNELS (info);
-  enc->sample_rate = GST_AUDIO_INFO_RATE (info);
-  GST_DEBUG_OBJECT (benc, "Setup with %d channels, %d Hz", enc->n_channels,
-      enc->sample_rate);
-
-  /* handle reconfigure */
-  if (enc->state) {
-    opus_encoder_destroy (enc->state);
-    enc->state = NULL;
-  }
-  if (!gst_opus_enc_setup (enc))
-    return FALSE;
-
-  enc->frame_samples = gst_opus_enc_get_frame_samples (enc);
-
-  /* feedback to base class */
-  gst_audio_encoder_set_latency (benc,
-      gst_opus_enc_get_latency (enc), gst_opus_enc_get_latency (enc));
-  gst_audio_encoder_set_frame_samples_min (benc,
-      enc->frame_samples * enc->n_channels * 2);
-  gst_audio_encoder_set_frame_samples_max (benc,
-      enc->frame_samples * enc->n_channels * 2);
-  gst_audio_encoder_set_frame_max (benc, 0);
-
-  return TRUE;
-}
-
-static GstBuffer *
-gst_opus_enc_create_id_buffer (GstOpusEnc * enc)
-{
-  GstBuffer *buffer;
-  GstByteWriter bw;
-
-  gst_byte_writer_init (&bw);
-
-  /* See http://wiki.xiph.org/OggOpus */
-  gst_byte_writer_put_string_utf8 (&bw, "OpusHead");
-  gst_byte_writer_put_uint8 (&bw, 0);   /* version number */
-  gst_byte_writer_put_uint8 (&bw, enc->n_channels);
-  gst_byte_writer_put_uint16_le (&bw, 0);       /* pre-skip *//* TODO: endianness ? */
-  gst_byte_writer_put_uint32_le (&bw, enc->sample_rate);
-  gst_byte_writer_put_uint16_le (&bw, 0);       /* output gain *//* TODO: endianness ? */
-  gst_byte_writer_put_uint8 (&bw, 0);   /* channel mapping *//* TODO: what is this ? */
-
-  buffer = gst_byte_writer_reset_and_get_buffer (&bw);
-
->>>>>>> fefa1df8
   GST_BUFFER_OFFSET (buffer) = 0;
   GST_BUFFER_OFFSET_END (buffer) = 0;
 
@@ -681,30 +493,6 @@
 static GstFlowReturn
 gst_opus_enc_pre_push (GstAudioEncoder * benc, GstBuffer ** buffer)
 {
-<<<<<<< HEAD
-  GstOpusEnc *enc;
-  GstFlowReturn ret = GST_FLOW_OK;
-
-  enc = GST_OPUS_ENC (benc);
-
-  /* FIXME 0.11 ? get rid of this special ogg stuff and have it
-   * put and use 'codec data' in caps like anything else,
-   * with all the usual out-of-band advantage etc */
-  if (G_UNLIKELY (enc->headers)) {
-    GSList *header = enc->headers;
-
-    /* try to push all of these, if we lose one, might as well lose all */
-    while (header) {
-      if (ret == GST_FLOW_OK)
-        ret = gst_pad_push (GST_AUDIO_ENCODER_SRC_PAD (enc), header->data);
-      else
-        gst_pad_push (GST_AUDIO_ENCODER_SRC_PAD (enc), header->data);
-      header = g_slist_next (header);
-    }
-
-    g_slist_free (enc->headers);
-    enc->headers = NULL;
-=======
   GstFlowReturn ret = GST_FLOW_OK;
   GstOpusEnc *enc;
 
@@ -760,13 +548,11 @@
   } else {
     GST_DEBUG_OBJECT (enc, "nothing to drain");
     goto done;
->>>>>>> fefa1df8
   }
 
   return ret;
 }
 
-<<<<<<< HEAD
 static GstFlowReturn
 gst_opus_enc_encode (GstOpusEnc * enc, GstBuffer * buf)
 {
@@ -779,20 +565,10 @@
 
   if (G_LIKELY (buf)) {
     bdata = gst_buffer_map (buf, &bsize, NULL, GST_MAP_READ);
-=======
-  while (size) {
-    gint outsize;
-    GstBuffer *outbuf;
-
-    ret = gst_pad_alloc_buffer_and_set_caps (GST_AUDIO_ENCODER_SRC_PAD (enc),
-        GST_BUFFER_OFFSET_NONE, bytes_per_packet,
-        GST_PAD_CAPS (GST_AUDIO_ENCODER_SRC_PAD (enc)), &outbuf);
->>>>>>> fefa1df8
 
     if (G_UNLIKELY (bsize % bytes)) {
       GST_DEBUG_OBJECT (enc, "draining; adding silence samples");
 
-<<<<<<< HEAD
       size = ((bsize / bytes) + 1) * bytes;
       mdata = g_malloc0 (size);
       memcpy (mdata, bdata, bsize);
@@ -829,17 +605,6 @@
 
     if (encoded_size < 0) {
       GST_ERROR_OBJECT (enc, "Encoding failed: %d", encoded_size);
-=======
-    GST_DEBUG_OBJECT (enc, "encoding %d samples (%d bytes) to %d bytes",
-        enc->frame_samples, bytes, bytes_per_packet);
-
-    outsize =
-        opus_encode (enc->state, (const gint16 *) data, enc->frame_samples,
-        GST_BUFFER_DATA (outbuf), bytes_per_packet);
-
-    if (outsize < 0) {
-      GST_ERROR_OBJECT (enc, "Encoding failed: %d", outsize);
->>>>>>> fefa1df8
       ret = GST_FLOW_ERROR;
       goto done;
     } else if (encoded_size != bytes_per_packet) {
@@ -863,11 +628,8 @@
 
 done:
 
-<<<<<<< HEAD
   if (bdata)
     gst_buffer_unmap (buf, bdata, bsize);
-=======
->>>>>>> fefa1df8
   if (mdata)
     g_free (mdata);
 
@@ -938,51 +700,6 @@
   GstFlowReturn ret = GST_FLOW_OK;
 
   enc = GST_OPUS_ENC (benc);
-<<<<<<< HEAD
-
-  GST_DEBUG_OBJECT (enc, "handle_frame");
-
-  if (!enc->header_sent) {
-    /* Opus streams in Ogg begin with two headers; the initial header (with
-       most of the codec setup parameters) which is mandated by the Ogg
-       bitstream spec.  The second header holds any comment fields. */
-    GstBuffer *buf1, *buf2;
-    GstCaps *caps;
-
-    /* create header buffers */
-    buf1 = gst_opus_enc_create_id_buffer (enc);
-    buf2 = gst_opus_enc_create_metadata_buffer (enc);
-
-    /* mark and put on caps */
-    caps =
-        gst_caps_new_simple ("audio/x-opus", "rate", G_TYPE_INT,
-        enc->sample_rate, "channels", G_TYPE_INT, enc->n_channels, "frame-size",
-        G_TYPE_INT, enc->frame_size, NULL);
-    caps = _gst_caps_set_buffer_array (caps, "streamheader", buf1, buf2, NULL);
-
-    /* negotiate with these caps */
-    GST_DEBUG_OBJECT (enc, "here are the caps: %" GST_PTR_FORMAT, caps);
-
-    gst_pad_set_caps (GST_AUDIO_ENCODER_SRC_PAD (enc), caps);
-    gst_caps_unref (caps);
-
-    /* push out buffers */
-    /* store buffers for later pre_push sending */
-    g_slist_foreach (enc->headers, (GFunc) gst_buffer_unref, NULL);
-    enc->headers = NULL;
-    GST_DEBUG_OBJECT (enc, "storing header buffers");
-    enc->headers = g_slist_prepend (enc->headers, buf2);
-    enc->headers = g_slist_prepend (enc->headers, buf1);
-
-    enc->header_sent = TRUE;
-  }
-
-  GST_DEBUG_OBJECT (enc, "received buffer %p of %u bytes", buf,
-      buf ? gst_buffer_get_size (buf) : 0);
-
-  ret = gst_opus_enc_encode (enc, buf);
-
-=======
   GST_DEBUG_OBJECT (enc, "handle_frame");
 
   if (!enc->header_sent) {
@@ -1020,7 +737,6 @@
 
   ret = gst_opus_enc_encode (enc, buf);
 
->>>>>>> fefa1df8
   return ret;
 }
 
